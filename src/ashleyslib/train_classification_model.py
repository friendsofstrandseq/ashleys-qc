--- conflicted
+++ resolved
@@ -390,13 +390,10 @@
     prediction_dataset.to_csv(log_name[0] + '_prediction.tsv', sep='\t', index=False)
 
     outfile_wrong_predictions(wrong_predictions, correct_predictions, samples_tested, output_file, file_correct)
-<<<<<<< HEAD
-    log_file.write('\nmean accuracy: ' + str(total_accuracy/num))
-    log_file.write('\nmean F1 score: ' + str(total_f1 / num))
-=======
+
     if num > 0:
         log_file.write('\nmean accuracy: ' + str(total_accuracy/num))
->>>>>>> c957fa01
+        log_file.write('\nmean F1 score: ' + str(total_f1 / num))
 
     end_time = time()
     log_file.write('\ntime needed for model creation and prediction: ' + str(end_time - start_time))
