--- conflicted
+++ resolved
@@ -1,11 +1,3 @@
-<<<<<<< HEAD
-tables >= 3.5.2
-joblib >= 0.16.0
-pandas >= 1.1.2
-scikit-learn == 0.23.2
-scipy >= 1.5.2
-numpy >= 1.19.1
-=======
 joblib==0.16.0
 scikit-learn==0.23.2
 scipy==1.5.2
@@ -13,5 +5,4 @@
 matplotlib==3.2.1
 pandas==1.1.2
 pysam==0.16.0.1
-pytest==6.2.2
->>>>>>> f9c1db15
+pytest==6.2.2